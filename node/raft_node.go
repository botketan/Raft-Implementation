package node

import (
	"fmt"
	"math/rand"
	mongodb "raft/mongoDb"
	pb "raft/protos"
	"sync"
	"time"

	"go.mongodb.org/mongo-driver/mongo"
)

/*
*
To record the state of nodes participating in raft
*/
type State int

const (
	Follower State = iota
	Candidate
	Leader
	Dead // The node is shutdown
)

const (
	electionTimeout  = time.Duration(300 * time.Millisecond)
	heartbeatTimeout = time.Duration(50 * time.Millisecond)
)

func (s State) String() string {
	switch s {
	case Follower:
		return "Follower"
	case Candidate:
		return "Candidate"
	case Leader:
		return "Leader"
	case Dead:
		return "Dead"
	default:
		panic("Invalid State")
	}
}

// Volatile State stored by leaders regarding other peers
type followerState struct {
	nextIndex  int64
	matchIndex int64
}

// This interface is to be implemented by `RaftNode`
type RaftInterface interface {
	// Restore the state incase of waking up from failure
	restoreStates() error
}

type Configuration struct {
	// Node ID -> address map
	Members map[string]string
}

type LogEntry struct {
	Index int64
	Term  int64
	Data  []byte
}

type Log struct {
	entries []LogEntry
}

type RaftNode struct {
	// For concurrency
	mu sync.Mutex
	wg sync.WaitGroup

	// Condition variables
<<<<<<< HEAD
	applyCond     *sync.Cond
	commitCond    *sync.Cond
	electionCond  *sync.Cond
=======
	applyCond    *sync.Cond
	commitCond   *sync.Cond
	electionCond *sync.Cond
>>>>>>> a02710c5
	heartbeatCond *sync.Cond

	// Persistent states to be stored
	id          string
	currentTerm int64 // Default value is 0
	address     string
	votedFor    string // Default value is ""
	config      *Configuration

	// Volatile states
	commitIndex   int64
	lastApplied   int64
	leaderId      string
	state         State
	lastContact   time.Time                 // To store the last time some leader has contacted - used for handling timeouts
	followersList map[string]*followerState // To map id to other follower state

	node *Node
	log  *Log

	//MongoDB Connection
	mongoClient *mongo.Client

	// logger
	logger Logger
}

func InitRaftNode(ID string, address string, config *Configuration) (*RaftNode, error) {
	node, err := InitNode(address)
	if err != nil {
		return nil, err
	}

	// Initialize the RaftNode with default values
	raft := &RaftNode{
		id:            ID,
		node:          node,
		currentTerm:   0,
		state:         Follower,
		followersList: make(map[string]*followerState),
		commitIndex:   -1,
		lastApplied:   -1,
		config:        config,
		votedFor:      "",
		log:           &Log{}, // Initialize log to prevent nil pointer dereference
	}

	raft.applyCond = sync.NewCond(&raft.mu)
	raft.commitCond = sync.NewCond(&raft.mu)
	raft.electionCond = sync.NewCond(&raft.mu)
	raft.heartbeatCond = sync.NewCond(&raft.mu)

	//MongoDb Connection
	raft.mongoClient, err = mongodb.Connect()

	if err != nil {
		return nil, err
	}

	// Initialise logger
	raft.logger, err = NewLogger(raft.id, &raft.state)
	if err != nil {
		return nil, err
	}

	raft.restoreStates()
	return raft, nil
}

func (r *RaftNode) restoreStates() error {

	client, err := mongodb.Connect()
	if err != nil {
		return err
	}
	r.mongoClient = client
	NodeLog, err := mongodb.GetNodeLog(*r.mongoClient, r.id)
	if err != nil {
		return err
	}
	r.currentTerm = NodeLog.CurrentTerm
	r.address = NodeLog.Address
	r.votedFor = NodeLog.VotedFor
	// TODO: Uncomment this once config commit is done
	//r.config.Members = NodeLog.Config.Members

	r.log.entries = []LogEntry{}
	for _, entry := range NodeLog.LogEntries {
		r.log.entries = append(r.log.entries, LogEntry{
			Index: entry.Index,
			Term:  entry.Term,
			Data:  entry.Data,
		})
	}

	r.logger.Log("state restored, currentTerm = %d, votedFor = %s, log = %v", r.currentTerm, r.votedFor, r.log.entries)
	return nil
}

// Gets a random timeout between [min, max]
func RandomTimeout(min time.Duration, max time.Duration) time.Duration {
	n := rand.Int63n(max.Milliseconds()-min.Milliseconds()) + min.Milliseconds()
	return time.Duration(n)
}

// This handles the electionTimeout
func (r *RaftNode) electionClock() {
	defer r.wg.Done()

	for {
		// timeout is random time between the given ranges
		timeout := RandomTimeout(electionTimeout, 2*electionTimeout)
		time.Sleep(timeout * time.Millisecond)

		r.mu.Lock()
		if r.state == Dead {
			r.mu.Unlock()
			return
		}
		r.mu.Unlock()

		r.electionCond.Broadcast()
	}
}

// electionLoop is a long running loop that will attempt to start an
// election when electionCond is broadcasted
func (r *RaftNode) electionLoop() {
	r.mu.Lock()
	defer r.mu.Unlock()
	defer r.wg.Done()

	for r.state != Dead {
		// This will temporarily release the mutex and when it wakes up, locks the mutex again
		r.electionCond.Wait()
		r.startElection()
	}
}

// Sends Append Entries RPC to the followers when node is a leader
func (r *RaftNode) heartbeatLoop() {
	defer r.wg.Done()

	for {
		time.Sleep(heartbeatTimeout)
		r.mu.Lock()
		if r.state != Leader {
			r.mu.Unlock()
			continue
		}
		if r.state == Leader {
			responsesRcd := 0
			for id, addr := range r.config.Members {
				if id != r.id {
					go r.sendAppendEntries(id, addr, &responsesRcd)
				}
			}
			r.mu.Unlock()
		}
	}
}

// Starts the election , this should be called under thread safe conditions
// Currently it is called after waiting on a condition, so its thread safe!
func (r *RaftNode) startElection() {
	if r.state == Leader || r.state == Dead || time.Since(r.lastContact) < electionTimeout {
		return
	}

	if r.state == Follower || r.state == Candidate {
		r.logger.Log("election timeout")
		r.becomeCandidate()
	}

	votesReceived := 1
	for id, addr := range r.config.Members {
		if id != r.id {
			go r.sendRequestVote(id, addr, &votesReceived)
		}
	}

}

// Send the Request Vote RPC to an node (id, address) and process it
func (r *RaftNode) sendRequestVote(id string, addr string, votesRcd *int) {
	r.mu.Lock()
	defer r.mu.Unlock()

	// Fetch last log entry details
	lastLogIndex := int64(-1)
	lastLogTerm := int64(0)
	if len(r.log.entries) > 0 {
		lastLogIndex = r.log.entries[len(r.log.entries)-1].Index
		lastLogTerm = r.log.entries[len(r.log.entries)-1].Term
	}

	req := &pb.RequestVoteRequest{
		CandidateId:  r.id,
		Term:         int64(r.currentTerm),
		LastLogIndex: lastLogIndex,
		LastLogTerm:  lastLogTerm,
	}

	r.logger.Log("sent RequestVote RPC to Node %s with Term: %d, LastLogIndex: %d, LastLogterm: %d", id, req.GetTerm(), req.GetLastLogIndex(), req.GetLastLogTerm())
	r.mu.Unlock()
	resp, err := r.node.SendRequestVoteRPC(addr, req)
	r.mu.Lock()

	// Send only when you are a candidate and alive
	if err != nil || r.state == Dead || r.state != Candidate {
		return
	}

	// Handle the case when the node has already started election in some other thread
	if r.currentTerm > int64(req.GetTerm()) {
		return
	}

	if resp.GetVoteGranted() {
		*votesRcd++
	}

	// The peer has a higher term - switch to follower
	if resp.GetTerm() > req.GetTerm() {
		r.becomeFollower(id, int64(resp.GetTerm()))
		return
	}

	r.logger.Log("received Votes: %d", *votesRcd)
	if r.state == Candidate && r.hasMajority(*votesRcd) {
		r.becomeLeader()
	}
}

// Handler to send RequestVoteResponse - to be registered
func (r *RaftNode) RequestVoteHandler(req *pb.RequestVoteRequest, resp *pb.RequestVoteResponse) error {
	r.mu.Lock()
	defer r.mu.Unlock()

	if r.state == Dead {
		return fmt.Errorf("node is in dead state, can't reply to RequestVote RPC")
	}

	r.logger.Log("Received RequestVote RPC from candiate: %s", req.GetCandidateId())

	resp.Term = int64(r.currentTerm)
	resp.VoteGranted = false

	// If some disruptive servers keep sending requests and we keep getting RPCs but election hasn't been timedout yet, ignore the RPCS
	if time.Since(r.lastContact) < electionTimeout {
		r.logger.Log("rejecting RequestVote RPC: node has a leader %s already known", r.leaderId)
		return nil
	}

	// Reject outdated terms
	if req.GetTerm() < int64(r.currentTerm) {
		r.logger.Log("rejecting RequestVote RPC: node's term is %d, req's term is %d", r.currentTerm, req.GetTerm())
		return nil
	}

	// become follower if my term is outdated
	if req.GetTerm() > int64(r.currentTerm) {
		r.becomeFollower(req.GetCandidateId(), int64(req.GetTerm()))
		resp.Term = req.GetTerm()
	}

	// Reject if I have already voted to someone else
	if r.votedFor != "" && r.votedFor != req.GetCandidateId() {
		r.logger.Log("rejecting RequestVote RPC: already voted for %s", r.votedFor)
		return nil
	}

	sz := len(r.log.entries)
	if sz > 0 {
		if r.log.entries[sz-1].Term > req.LastLogTerm || (r.log.entries[sz-1].Term == req.LastLogTerm && r.log.entries[sz-1].Index > req.LastLogIndex) {
			r.logger.Log("rejecting RequestVote RPC: current log : (Term = %d, Index = %d) is more updated than the candidate's log : (Term = %d, Index = %d)", r.log.entries[sz-1].Term, r.log.entries[sz-1].Index, req.GetLastLogTerm(), req.GetLastLogIndex())
			return nil

		}
	}

	// Grant vote
	resp.VoteGranted = true
	r.lastContact = time.Now()
	r.votedFor = req.GetCandidateId()

	r.saveStateToDB()

	r.logger.Log(
		"requestVote RPC successful: votedFor = %s, CurrentTerm = %d",
		req.GetCandidateId(),
		r.currentTerm,
	)

	return nil
}

// Handles the heartbeat timeout
func (r *RaftNode) heartbeatClock() {
<<<<<<< HEAD
	defer r.wg.Done()

	for {
		time.Sleep(heartbeatTimeout)

		r.mu.Lock()
		if r.state != Leader {
			r.mu.Unlock()
			return
		}

		r.heartbeatCond.Broadcast() // Notify the heartbeat condition
		r.mu.Unlock()
	}
=======
    defer r.wg.Done()

    for {
        time.Sleep(heartbeatTimeout)

        r.mu.Lock()
        if r.state != Leader {
            r.mu.Unlock()
            return
        }

        r.heartbeatCond.Broadcast() // Notify the heartbeat condition
        r.mu.Unlock()
    }
}

// Heartbeat loop is a long-running loop that sends heartbeats (AppendEntries) to all followers
func (r *RaftNode) heartbeatLoop() {
    r.mu.Lock()
    defer r.mu.Unlock()
    defer r.wg.Done()

    for r.state != Dead {
        // Wait for the heartbeat condition
        r.heartbeatCond.Wait()

        // Only send heartbeats if the node is a leader
        if r.state == Leader {
            for id, addr := range r.config.Members {
                if id != r.id {
                    go r.sendAppendEntries(id, addr, nil) // Sending heartbeats
                }
            }
        }
    }
>>>>>>> a02710c5
}

// Send append entries to a node (id, address) and process it
func (r *RaftNode) sendAppendEntries(id string, addr string, respRcd *int) {
	r.mu.Lock()
	defer r.mu.Unlock()

	// Dont send if r is not the leader
	if r.state != Leader {
		return
	}

	peer := r.followersList[id]
	nextIndex := peer.nextIndex
	prevLogIndex := nextIndex - 1
	var prevLogTerm int64 = 0
	if prevLogIndex >= 0 {
		prevLogTerm = r.log.entries[prevLogIndex].Term
	}
	entries := r.log.entries[nextIndex:]

	req := &pb.AppendEntriesRequest{
		LeaderId:     r.id,
		Term:         int64(r.currentTerm),
		LeaderCommit: r.commitIndex,
		PrevLogIndex: prevLogIndex,
		PrevLogTerm:  prevLogTerm,
		Entries:      convertToProtoEntries(entries),
	}
	r.logger.Log("sent AppendEntries RPC to Node %s with Term: %d, LeaderCommit: %d, PrevLogIndex: %d, PrevLogTerm: %d",
		id, req.Term, req.LeaderCommit, req.PrevLogIndex, req.PrevLogTerm)

	r.mu.Unlock()
	resp, err := r.node.SendAppendEntriesRPC(addr, req)
	r.mu.Lock()

	r.logger.Log("received AppendEntries Response from Node %s with Term: %d, ConflictIndex: %d, ConflictTerm: %d, Success: %s", id, resp.GetTerm(), resp.GetConflictIndex(), resp.GetConflictTerm(), resp.GetSuccess())

	if r.state != Leader || err != nil {
		return
	}

	// Become a follower if the reply term is greater
	if resp.GetTerm() > r.currentTerm {
		r.becomeFollower(id, resp.GetTerm())
		return
	}

	*respRcd++

	// At this point r.state is definitely a leader
	if resp.GetTerm() != req.GetTerm() {
		return
	}

	r.logger.Log("before updating, Node %s's nextIndex: %d, matchIndex: %d", id, peer.nextIndex, peer.matchIndex)

	// There is a conflict in log
	if !resp.GetSuccess() {
		if resp.GetConflictTerm() == 0 {
			// This means prevLogIndex is too high, so just update the nextIndex with ConflictIndex
			// and try again in next append entries loop!
			peer.nextIndex = resp.GetConflictIndex()
		} else {
			// This means we have to skip through all the term entries as in resp.ConflictTerm
			// Find the first Index of term after the Conflict Term and set it as new nextIndex
			var lastIndexOfConflictTerm int64 = -1
			for idx := len(r.log.entries) - 1; idx >= 0; idx-- {
				if r.log.entries[idx].Term == resp.GetConflictTerm() {
					lastIndexOfConflictTerm = int64(idx)
					break
				}
			}
			if lastIndexOfConflictTerm != -1 {
				// If there exists a term mentioned by conflict term in this log
				peer.nextIndex = lastIndexOfConflictTerm + 1
			} else {
				peer.nextIndex = min(peer.nextIndex-1, resp.GetConflictIndex())
			}
		}

		r.logger.Log("AE fail, Updated Node %s 's nextIndex: %d, matchIndex: %d", id, peer.nextIndex, peer.matchIndex)
		return
	}

	// If its successful response
	peer.nextIndex = nextIndex + int64(len(entries))
	peer.matchIndex = peer.nextIndex - 1

	r.logger.Log("AE success, Updated Node %s 's nextIndex: %d, matchIndex: %d", id, peer.nextIndex, peer.matchIndex)

	// Entries beyond the already committed entries are replicated, so there can be a possibility of commiting
	if peer.matchIndex > r.commitIndex {
		r.logger.Log("Waking up commitCond Loop, commitIndex: %d, curr MatchIndex: %d", r.commitIndex, peer.matchIndex)
		r.commitCond.Broadcast()
	}
}

// Appends new log entries to the log on receiving a request from the leader
func (r *RaftNode) AppendEntriesHandler(req *pb.AppendEntriesRequest, resp *pb.AppendEntriesResponse) error {
	r.mu.Lock()
	defer r.mu.Unlock()

	// If the leader's term is less than our current term, reject the request
	if req.Term < r.currentTerm {
		resp.Term = r.currentTerm
		resp.Success = false
		return nil
	}

	r.leaderId = req.GetLeaderId()

	// If the leader's term is greater, we step down as a follower
	if req.Term > r.currentTerm {
		r.becomeFollower(req.LeaderId, req.Term)
	}

	// Reset the timeout since we've received a valid append from the leader
	r.lastContact = time.Now()

	// If the node is still in candidate state, become a follower
	if req.GetTerm() == r.currentTerm && r.state == Candidate {
		r.becomeFollower(req.GetLeaderId(), req.GetTerm())
	}

	// Check if we have the previous log entry at PrevLogIndex and PrevLogTerm
	if req.PrevLogIndex >= 0 {
		if len(r.log.entries) == 0 || req.PrevLogIndex >= int64(len(r.log.entries)) || r.log.entries[req.PrevLogIndex].Term != req.PrevLogTerm {
			// Log inconsistency detected, reject the append
			resp.Term = r.currentTerm
			if req.PrevLogIndex >= int64(len(r.log.entries)) {
				resp.ConflictTerm = 0
				resp.ConflictIndex = int64(len(r.log.entries))
			} else {
				resp.ConflictTerm = r.log.entries[req.PrevLogIndex].Term
				// Find the first index of the conflicting term in the log
				firstInd := int64(-1)
				for i := req.PrevLogIndex; i >= 0; i-- {
					if r.log.entries[i].Term != resp.ConflictTerm {
						firstInd = i + 1
						break
					}
				}
				if firstInd == -1 {
					firstInd = 0
				}
				resp.ConflictIndex = firstInd
			}
			resp.Success = false
			return nil
		}
	}

	// If we have conflicting entries after PrevLogIndex, we delete those entries
<<<<<<< HEAD
	if len(r.log.entries) > 0 && req.PrevLogIndex < int64(len(r.log.entries))-1 {
		// Delete conflicting entries starting from PrevLogIndex + 1
		r.log.entries = r.log.entries[:req.PrevLogIndex+1]
	}
=======
    if len(r.log.entries) > 0 && req.PrevLogIndex < int64(len(r.log.entries))-1 {
        // Delete conflicting entries starting from PrevLogIndex + 1
        r.log.entries = r.log.entries[:req.PrevLogIndex+1]
    }
>>>>>>> a02710c5

	// Append new entries to the log if any (The requests are 0-based)
	for _, entry := range req.Entries {
		// If there is already an entry at this index, replace it (log overwrite protection)
		if entry.Index < int64(len(r.log.entries)) {
			r.log.entries[entry.Index] = LogEntry{
				Index: entry.Index,
				Term:  entry.Term,
				Data:  entry.Data,
			}
			mongodb.ChangeLog(*r.mongoClient, r.id, entry.Index, entry.Term, entry.Index, entry.Data)

		} else {
			// Append new log entries
			r.log.entries = append(r.log.entries, LogEntry{
				Index: entry.Index,
				Term:  entry.Term,
				Data:  entry.Data,
			})

			mongodb.AddLog(*r.mongoClient, r.id, entry.Term, entry.Index, entry.Data)
		}
	}

	// Update commit index if leaderCommit is greater than our commitIndex
	if req.LeaderCommit > r.commitIndex {
		r.commitIndex = min(req.LeaderCommit, int64(len(r.log.entries)))
		// Commit loop has been advanced, so try to apply the operations to state machines
		r.applyCond.Broadcast()
	}

	resp.Term = r.currentTerm
	resp.Success = true
	return nil
}

func (r *RaftNode) becomeCandidate() {
	r.state = Candidate
	r.currentTerm++
	r.votedFor = r.id
	r.saveStateToDB()
	r.logger.Log("transitioned to candidate state with currentTerm: %d", r.currentTerm)
}

func (r *RaftNode) becomeFollower(leaderID string, term int64) {
	r.state = Follower
	r.leaderId = leaderID
	r.votedFor = ""
	r.currentTerm = term
	r.saveStateToDB()
	r.logger.Log("transitioned to follower state with currentTerm: %d", r.currentTerm)
}

func (r *RaftNode) becomeLeader() {
<<<<<<< HEAD
	r.state = Leader
	r.leaderId = r.id
	for _, follower := range r.followersList {
		follower.nextIndex = int64(len(r.log.entries)) // Log indexing
		follower.matchIndex = -1
	}
=======
    r.state = Leader
    r.leaderId = r.id
    for _, follower := range r.followersList {
        follower.nextIndex = int64(len(r.log.entries)) // Log indexing
        follower.matchIndex = -1
    }
>>>>>>> a02710c5

	responsesRcd := 1
	for id, addr := range r.config.Members {
		if id != r.id {
			go r.sendAppendEntries(id, addr, &responsesRcd)
		}
	}

<<<<<<< HEAD
	// Start the heartbeat clock and heartbeat loop
	r.wg.Add(2)
	go r.heartbeatClock() // Periodically broadcast heartbeats
	go r.heartbeatLoop()  // Heartbeat loop sends AppendEntries (heartbeats)

	r.logger.Log("Node transitioned to leader state with currentTerm: %d", r.currentTerm)
=======
    // Start the heartbeat clock and heartbeat loop
    r.wg.Add(2)
    go r.heartbeatClock()  // Periodically broadcast heartbeats
    go r.heartbeatLoop()   // Heartbeat loop sends AppendEntries (heartbeats)

    r.logger.Log("Node transitioned to leader state with currentTerm: %d", r.currentTerm)
>>>>>>> a02710c5
}

// returns true if majority has been reached for the input number of votes
// should be called inside a thread safe func
func (r *RaftNode) hasMajority(count int) bool {
	return count > len(r.config.Members)/2
}

// To be done after calling InitServer
func (r *RaftNode) Start() error {
	r.mu.Lock()
	defer r.mu.Unlock()

	r.restoreStates()

	r.node.registerRequestVoteHandler(r.RequestVoteHandler)
	r.node.registerAppendEntriesHandler(r.AppendEntriesHandler)

	// Initalise the followers list
	for id := range r.config.Members {
		r.followersList[id] = new(followerState)
	}
	r.state = Follower
	r.lastContact = time.Now()

	// TODO add the remaining loops
	r.wg.Add(3)
	go r.electionClock()
	go r.electionLoop()
	go r.heartbeatLoop()

	if err := r.node.Start(); err != nil {
		return err
	}
	r.logger.Log("Server is started")

	return nil
}

// saveStateToDB saves the current state of the node to the database
func (r *RaftNode) saveStateToDB() error {
	err := mongodb.Voted(*r.mongoClient, r.id, r.votedFor, r.currentTerm)
	if err != nil {
		return fmt.Errorf("error while saving state to database: %s", err)
	}
	return nil
}

// convertToProtoEntries converts log entries to protobuf format for AppendEntriesRequest
func convertToProtoEntries(entries []LogEntry) []*pb.LogEntry {
	var protoEntries []*pb.LogEntry
	for _, entry := range entries {
		protoEntries = append(protoEntries, &pb.LogEntry{
			Index: entry.Index,
			Term:  entry.Term,
			Data:  entry.Data,
		})
	}
	return protoEntries
}

// min is a utility function to get the minimum of two int64 values
func min(a, b int64) int64 {
	if a < b {
		return a
	}
	return b
}

// Getter for currentTerm
func (r *RaftNode) GetCurrentTerm() int64 {
	return r.currentTerm
}

// Setter for currentTerm (useful for testing)
func (r *RaftNode) SetCurrentTerm(term int64) {
	r.currentTerm = term
}

// Getter for state
func (r *RaftNode) GetState() State {
	return r.state
}

// Setter for state (useful for testing)
func (r *RaftNode) SetState(state State) {
	r.state = state
}

// Getter for leaderId
func (r *RaftNode) GetLeaderId() string {
	return r.leaderId
}

// Setter for leaderId (useful for testing)
func (r *RaftNode) SetLeaderId(leaderId string) {
	r.leaderId = leaderId
}

// Getter for log
func (r *RaftNode) GetLog() *Log {
	return r.log
}

// Setter for log (useful for testing)
func (r *RaftNode) SetLog(log *Log) {
	r.log = log
}

// Getter for commitIndex
func (r *RaftNode) GetCommitIndex() int64 {
	return r.commitIndex
}

// Setter for commitIndex (useful for testing)
func (r *RaftNode) SetCommitIndex(commitIndex int64) {
	r.commitIndex = commitIndex
}

// Getter for entries in Log
func (l *Log) GetEntries() []LogEntry {
	return l.entries
}

// Setter for entries in Log (useful for testing)
func (l *Log) SetEntries(entries []LogEntry) {
	l.entries = entries
}<|MERGE_RESOLUTION|>--- conflicted
+++ resolved
@@ -77,15 +77,9 @@
 	wg sync.WaitGroup
 
 	// Condition variables
-<<<<<<< HEAD
 	applyCond     *sync.Cond
 	commitCond    *sync.Cond
 	electionCond  *sync.Cond
-=======
-	applyCond    *sync.Cond
-	commitCond   *sync.Cond
-	electionCond *sync.Cond
->>>>>>> a02710c5
 	heartbeatCond *sync.Cond
 
 	// Persistent states to be stored
@@ -385,7 +379,6 @@
 
 // Handles the heartbeat timeout
 func (r *RaftNode) heartbeatClock() {
-<<<<<<< HEAD
 	defer r.wg.Done()
 
 	for {
@@ -400,43 +393,6 @@
 		r.heartbeatCond.Broadcast() // Notify the heartbeat condition
 		r.mu.Unlock()
 	}
-=======
-    defer r.wg.Done()
-
-    for {
-        time.Sleep(heartbeatTimeout)
-
-        r.mu.Lock()
-        if r.state != Leader {
-            r.mu.Unlock()
-            return
-        }
-
-        r.heartbeatCond.Broadcast() // Notify the heartbeat condition
-        r.mu.Unlock()
-    }
-}
-
-// Heartbeat loop is a long-running loop that sends heartbeats (AppendEntries) to all followers
-func (r *RaftNode) heartbeatLoop() {
-    r.mu.Lock()
-    defer r.mu.Unlock()
-    defer r.wg.Done()
-
-    for r.state != Dead {
-        // Wait for the heartbeat condition
-        r.heartbeatCond.Wait()
-
-        // Only send heartbeats if the node is a leader
-        if r.state == Leader {
-            for id, addr := range r.config.Members {
-                if id != r.id {
-                    go r.sendAppendEntries(id, addr, nil) // Sending heartbeats
-                }
-            }
-        }
-    }
->>>>>>> a02710c5
 }
 
 // Send append entries to a node (id, address) and process it
@@ -591,17 +547,10 @@
 	}
 
 	// If we have conflicting entries after PrevLogIndex, we delete those entries
-<<<<<<< HEAD
 	if len(r.log.entries) > 0 && req.PrevLogIndex < int64(len(r.log.entries))-1 {
 		// Delete conflicting entries starting from PrevLogIndex + 1
 		r.log.entries = r.log.entries[:req.PrevLogIndex+1]
 	}
-=======
-    if len(r.log.entries) > 0 && req.PrevLogIndex < int64(len(r.log.entries))-1 {
-        // Delete conflicting entries starting from PrevLogIndex + 1
-        r.log.entries = r.log.entries[:req.PrevLogIndex+1]
-    }
->>>>>>> a02710c5
 
 	// Append new entries to the log if any (The requests are 0-based)
 	for _, entry := range req.Entries {
@@ -656,21 +605,12 @@
 }
 
 func (r *RaftNode) becomeLeader() {
-<<<<<<< HEAD
 	r.state = Leader
 	r.leaderId = r.id
 	for _, follower := range r.followersList {
 		follower.nextIndex = int64(len(r.log.entries)) // Log indexing
 		follower.matchIndex = -1
 	}
-=======
-    r.state = Leader
-    r.leaderId = r.id
-    for _, follower := range r.followersList {
-        follower.nextIndex = int64(len(r.log.entries)) // Log indexing
-        follower.matchIndex = -1
-    }
->>>>>>> a02710c5
 
 	responsesRcd := 1
 	for id, addr := range r.config.Members {
@@ -679,21 +619,12 @@
 		}
 	}
 
-<<<<<<< HEAD
 	// Start the heartbeat clock and heartbeat loop
 	r.wg.Add(2)
 	go r.heartbeatClock() // Periodically broadcast heartbeats
 	go r.heartbeatLoop()  // Heartbeat loop sends AppendEntries (heartbeats)
 
 	r.logger.Log("Node transitioned to leader state with currentTerm: %d", r.currentTerm)
-=======
-    // Start the heartbeat clock and heartbeat loop
-    r.wg.Add(2)
-    go r.heartbeatClock()  // Periodically broadcast heartbeats
-    go r.heartbeatLoop()   // Heartbeat loop sends AppendEntries (heartbeats)
-
-    r.logger.Log("Node transitioned to leader state with currentTerm: %d", r.currentTerm)
->>>>>>> a02710c5
 }
 
 // returns true if majority has been reached for the input number of votes
@@ -720,10 +651,9 @@
 	r.lastContact = time.Now()
 
 	// TODO add the remaining loops
-	r.wg.Add(3)
+	r.wg.Add(2)
 	go r.electionClock()
 	go r.electionLoop()
-	go r.heartbeatLoop()
 
 	if err := r.node.Start(); err != nil {
 		return err
