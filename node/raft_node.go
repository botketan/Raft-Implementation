package node

import (
	"context"
	"fmt"
	"log"
	"math/rand"
	mongodb "raft/mongoDb"
	pb "raft/protos"
	"sync"
	"time"
)

/*
*
To record the state of nodes participating in raft
*/
type State int

const (
	Follower State = iota
	Candidate
	Leader
	Dead // The node is shutdown
)

const (
	electionTimeout  = time.Duration(300 * time.Millisecond)
	heartbeatTimeout = time.Duration(50 * time.Millisecond)
)

func (s State) String() string {
	switch s {
	case Follower:
		return "Follower"
	case Candidate:
		return "Candidate"
	case Leader:
		return "Leader"
	case Dead:
		return "Dead"
	default:
		panic("Invalid State")
	}
}

// Volatile State stored by leaders regarding other peers
type followerState struct {
	nextIndex  uint64
	matchIndex int64
}

// This interface is to be implemented by `RaftNode`
type RaftInterface interface {
	// Restore the state incase of waking up from failure
	restoreStates() error
}

type Configuration struct {
	// Node ID -> address map
	members map[string]string
}

type LogEntry struct {
	Index int64
	Term  int64
	Data  []byte
}

type Log struct {
	entries []LogEntry
}

type RaftNode struct {
	// For concurrency
	mu sync.Mutex
	wg sync.WaitGroup

	// Condition variables
	applyCond    *sync.Cond
	commitCond   *sync.Cond
	electionCond *sync.Cond

	// Persistent states to be stored
	id          string
	currentTerm uint64 // Default value is 0
	address     string
	votedFor    string // Default value is ""
	config      *Configuration

	// Volatile states
	commitIndex   int64
	lastApplied   int64
	leaderId      string
	state         State
	lastContact   time.Time                 // To store the last time some leader has contacted - used for handling timeouts
	followersList map[string]*followerState // To map id to other follower state

	node *Node
	log Log
}

func InitRaftNode(ID string, address string) (*RaftNode, error) {
	node, err := InitNode(address)
	if err != nil {
		return nil, err
	}

	raft := &RaftNode{
		id:            ID,
		node:          node,
		currentTerm:   0,
		state:         Follower,
		followersList: make(map[string]*followerState),
		commitIndex:   -1,
		votedFor:      "",
	}

	raft.applyCond = sync.NewCond(&raft.mu)
	raft.commitCond = sync.NewCond(&raft.mu)
	raft.electionCond = sync.NewCond(&raft.mu)

	err = raft.restoreStates()
	if err != nil {
		return nil, err
	}

	return raft, nil
}

func (r *RaftNode) restoreStates() error {
	return fmt.Errorf("not yet implemented!!")
}

// Gets a random timeout between [min, max]
func RandomTimeout(min time.Duration, max time.Duration) time.Duration {
	n := rand.Int63n(max.Milliseconds()-min.Milliseconds()) + min.Milliseconds()
	return time.Duration(n)
}

// This handles the electionTimeout
func (r *RaftNode) electionClock() {
	defer r.wg.Done()

	for {
		// timeout is random time between the given ranges
		timeout := RandomTimeout(electionTimeout, 2*electionTimeout)
		time.Sleep(timeout * time.Millisecond)

		r.mu.Lock()
		if r.state == Dead {
			r.mu.Unlock()
			return
		}
		r.mu.Unlock()

		r.electionCond.Broadcast()
	}
}

// electionLoop is a long running loop that will attempt to start an
// election when electionCond is broadcasted
func (r *RaftNode) electionLoop() {
	r.mu.Lock()
	defer r.mu.Unlock()
	defer r.wg.Done()

	for r.state != Dead {
		// This will temporarily release the mutex and when it wakes up, locks the mutex again
		r.electionCond.Wait()
		r.startElection()
	}
}

// Starts the election , this should be called under thread safe conditions
// Currently it is called after waiting on a condition, so its thread safe!
func (r *RaftNode) startElection() {
	if r.state == Leader || r.state == Dead || time.Since(r.lastContact) < electionTimeout {
		log.Println("election timed out but not started")
		return
	}

	if r.state == Follower || r.state == Candidate {
		r.becomeCandidate()
	}

	votesReceived := 1
	for id, addr := range r.config.members {
		if id != r.id {
			go r.sendRequestVote(id, addr, &votesReceived)
		}
	}

}

// Send the Request Vote RPC to an node (id, address) and process it
func (r *RaftNode) sendRequestVote(id string, addr string, votesRcd *int) {
	r.mu.Lock()
	defer r.mu.Unlock()

	// Fetch last log entry details
	lastLogIndex := int64(-1)
	lastLogTerm := int64(0)
	if len(r.log.entries) > 0 {
		lastLogIndex = r.log.entries[len(r.log.entries)-1].Index
		lastLogTerm = r.log.entries[len(r.log.entries)-1].Term
	}

	req := &pb.RequestVoteRequest{
		CandidateId: r.id,
		Term:        int64(r.currentTerm),
		LastLogIndex: lastLogIndex,
		LastLogTerm:  lastLogTerm,
	}

	r.mu.Unlock()
	resp, err := r.node.SendRequestVoteRPC(addr, req)
	r.mu.Lock()

	// Send only when you are a candidate and alive
	if err != nil || r.state == Dead || r.state != Candidate {
		return
	}

	// Handle the case when the node has already started election in some other thread
	if r.currentTerm > uint64(req.GetTerm()) {
		return
	}

	if resp.GetVoteGranted() {
		*votesRcd++
	}

	// The peer has a higher term - switch to follower
	if resp.GetTerm() > req.GetTerm() {
		r.becomeFollower(id, uint64(resp.GetTerm()))
		return
	}

	if r.state == Candidate && r.hasMajority(*votesRcd) {
		r.becomeLeader()
	}
}

// Handler to send RequestVoteResponse - to be registered
func (r *RaftNode) RequestVoteHandler(req *pb.RequestVoteRequest, resp *pb.RequestVoteResponse) error {
	r.mu.Lock()
	defer r.mu.Unlock()

	if r.state == Dead {
		return fmt.Errorf("node is in dead state, can't reply to RequestVote")
	}

	log.Println("Received RequestVote RPC from candiate: %w", req.GetCandidateId())

	resp.Term = int64(r.currentTerm)
	resp.VoteGranted = false

	// If some disruptive servers keep sending requests and we keep getting RPCs but election hasn't been timedout yet, ignore the RPCS
	if time.Since(r.lastContact) < electionTimeout {
		log.Println("rejecting RequestVote RPC: node has a leader %w already known", r.leaderId)
		return nil
	}

	// Reject outdated terms
	if req.GetTerm() < int64(r.currentTerm) {
		log.Println("rejecting RequestVote RPC: node's term is %w, req's term is %w", r.currentTerm, req.GetTerm())
		return nil
	}

	// become follower if my term is outdated
	if req.GetTerm() > int64(r.currentTerm) {
		r.becomeFollower(req.GetCandidateId(), uint64(req.GetTerm()))
		resp.Term = req.GetTerm()
	}

	// Reject if I have already voted to someone else
	if r.votedFor != "" && r.votedFor != req.GetCandidateId() {
		log.Println("rejecting RequestVote RPC: already voted for %w", r.votedFor)
		return nil
	}

	// TODO: Check and complete log Condition for granting vote

	resp.VoteGranted = true
	r.lastContact = time.Now()
	r.votedFor = req.GetCandidateId()

	if err := mongodb.Voted(r.id, r.votedFor, r.currentTerm); err != nil {
		// TODO: Handle using Logger
	}

	log.Println(
		"requestVote RPC successful: votedFor = %w, term = %w",
		req.GetCandidateId(),
		r.currentTerm,
	)

	return nil
}

// Send append entries to a node (id, address) and process it
func (r *RaftNode) sendAppendEntries(id string, addr string, respRcd *int) {
	r.mu.Lock()
	defer r.mu.Unlock()

	// Dont send if r is not the leader
	if r.state != Leader {
		return
	}

	peer := r.followersList[id]
	nextIndex := peer.nextIndex
	prevLogIndex := nextIndex - 1
	prevLogTerm := -1
	if prevLogIndex >= 0 {
		prevLogTerm = r.log.entries[prevLogIndex].Term
	}
	entries := r.log.entries[nextIndex:]

	req := &pb.AppendEntriesRequest{
		LeaderId:     r.id,
		Term:         int64(r.currentTerm),
		LeaderCommit: r.commitIndex,
		PrevLogIndex: prevLogIndex,
		PrevLogTerm:  prevLogTerm,
		Entries:      convertToProtoEntries(entries),
	}

	r.mu.Unlock()
	resp, err := r.node.SendAppendEntriesRPC(addr, req)
	r.mu.Lock()
}

// Appends new log entries to the log on receiving a request from the leader
func (r *RaftNode) AppendEntries(ctx context.Context, req *pb.AppendEntriesRequest) (*pb.AppendEntriesResponse, error) {
	r.mu.Lock()
	defer r.mu.Unlock()

	// If the leader's term is less than our current term, reject the request
	if req.Term < int64(r.currentTerm) {
		return &pb.AppendEntriesResponse{
			Term:    int64(r.currentTerm),
			Success: false,
		}, nil
	}

	// If the leader's term is greater, we step down as a follower
	if req.Term > int64(r.currentTerm) {
		r.becomeFollower(req.LeaderId, uint64(req.Term))
	}

	// Reset the timeout since we've received a valid append from the leader
	r.lastContact = time.Now()

	// Check if we have the previous log entry at PrevLogIndex and PrevLogTerm
	if req.PrevLogIndex > 0 {
		if len(r.log.entries) == 0 || req.PrevLogIndex > int64(len(r.log.entries)) || r.log.entries[req.PrevLogIndex-1].Term != req.PrevLogTerm {
			// Log inconsistency detected, reject the append
			return &pb.AppendEntriesResponse{
				Term:    int64(r.currentTerm),
				Success: false,
			}, nil
		}
	}

	// Append new entries to the log if any
	for _, entry := range req.Entries {
		// If there is already an entry at this index, replace it (log overwrite protection)
		if entry.Index <= int64(len(r.log.entries)) {
			r.log.entries[entry.Index-1] = LogEntry{
				Index: entry.Index,
				Term:  entry.Term,
				Data:  entry.Data,
			}
		} else {
			// Append new log entries
			r.log.entries = append(r.log.entries, LogEntry{
				Index: entry.Index,
				Term:  entry.Term,
				Data:  entry.Data,
			})
		}
	}

<<<<<<< HEAD
	// Update commit index if leaderCommit is greater than our commitIndex
	if req.LeaderCommit > r.commitIndex {
		r.commitIndex = min(req.LeaderCommit, int64(len(r.log.entries)))
		r.commitCond.Broadcast()
	}

	return &pb.AppendEntriesResponse{
		Term:    int64(r.currentTerm),
		Success: true,
	}, nil
=======
	if r.state != Leader || err != nil {
		return
	}

	// Become a follower if the reply term is greater
	if resp.GetTerm() > int64(r.currentTerm) {
		r.becomeFollower(id, uint64(resp.GetTerm()))
		return
	}

	*respRcd++

	// TODO: Complete it

>>>>>>> cfdbbb33
}

func (r *RaftNode) becomeCandidate() {
	r.state = Candidate
	r.currentTerm++
	r.votedFor = r.id
<<<<<<< HEAD
	saveStateToDB()
	log.Println("node %w transitioned to candidate state")
=======
	err := mongodb.Voted(r.id, r.votedFor, r.currentTerm)
	if err != nil {
		//TODO: Handle this error in Log
	}
	log.Println("node %w transitioned to candidate state", r.id)
>>>>>>> cfdbbb33
}

func (r *RaftNode) becomeFollower(leaderID string, term uint64) {
	r.state = Follower
	r.leaderId = leaderID
	r.votedFor = ""
	r.currentTerm = term
<<<<<<< HEAD
	saveStateToDB()
	log.Println("node %w transitioned to follower state")
=======
	err := mongodb.Voted(r.id, r.votedFor, r.currentTerm)
	if err != nil {
		//TODO: Handle this error in Log
	}
	log.Println("node %w transitioned to follower state", r.id)
>>>>>>> cfdbbb33
}

func (r *RaftNode) becomeLeader() {
	r.leaderId = r.id
	for _, follower := range r.followersList {
		follower.nextIndex = int64(len(r.log.entries))
		follower.matchIndex = -1
	}
	
	responsesRcd := 1
	for id, addr := range r.config.members {
		if id != r.id {
			go r.sendAppendEntries(id, addr, &responsesRcd)
		}
	}
	log.Println("node %w transitioned to leader state", r.id)
}

// returns true if majority has been reached for the input number of votes
// should be called inside a thread safe func
func (r *RaftNode) hasMajority(count int) bool {
	return count > len(r.config.members)
}

// To be done after calling InitServer
func (r *RaftNode) start() error {
	r.mu.Lock()
	defer r.mu.Unlock()
	
	if err := r.restoreStates(); err != nil {
		return err
	}

	//TODO Register the Append Entries RPC
	r.node.registerRequestVoteHandler(r.RequestVoteHandler)

	// Initalise the followers list
	for id := range r.config.members {
		r.followersList[id] = new(followerState)
	}
	r.state = Follower
	r.lastContact = time.Now()

	// TODO add the remaining loops
	r.wg.Add(2)
	go r.electionClock()
	go r.electionLoop()

	if err := r.node.Start(); err != nil {
		return err
	}
	log.Println("Server with ID: %w is started", r.id)

	return nil
}

// saveStateToDB saves the current state of the node to the database
func (r *RaftNode) saveStateToDB() error {
	err := mongodb.Voted(r.id, r.votedFor, r.currentTerm)
	if err != nil {
		return fmt.Errorf("error while saving state to database: %w", err)
	}
	return nil
}

// convertToProtoEntries converts log entries to protobuf format for AppendEntriesRequest
func convertToProtoEntries(entries []LogEntry) []*pb.LogEntry {
	var protoEntries []*pb.LogEntry
	for _, entry := range entries {
		protoEntries = append(protoEntries, &pb.LogEntry{
			Index: entry.Index,
			Term:  entry.Term,
			Data:  entry.Data,
		})
	}
	return protoEntries
}

// min is a utility function to get the minimum of two int64 values
func min(a, b int64) int64 {
	if a < b {
		return a
	}
	return b
}<|MERGE_RESOLUTION|>--- conflicted
+++ resolved
@@ -330,6 +330,21 @@
 	r.mu.Unlock()
 	resp, err := r.node.SendAppendEntriesRPC(addr, req)
 	r.mu.Lock()
+
+	if r.state != Leader || err != nil {
+		return
+	}
+
+	// Become a follower if the reply term is greater
+	if resp.GetTerm() > int64(r.currentTerm) {
+		r.becomeFollower(id, uint64(resp.GetTerm()))
+		return
+	}
+
+	*respRcd++
+
+	// TODO: Complete it
+
 }
 
 // Appends new log entries to the log on receiving a request from the leader
@@ -383,7 +398,6 @@
 		}
 	}
 
-<<<<<<< HEAD
 	// Update commit index if leaderCommit is greater than our commitIndex
 	if req.LeaderCommit > r.commitIndex {
 		r.commitIndex = min(req.LeaderCommit, int64(len(r.log.entries)))
@@ -394,38 +408,15 @@
 		Term:    int64(r.currentTerm),
 		Success: true,
 	}, nil
-=======
-	if r.state != Leader || err != nil {
-		return
-	}
-
-	// Become a follower if the reply term is greater
-	if resp.GetTerm() > int64(r.currentTerm) {
-		r.becomeFollower(id, uint64(resp.GetTerm()))
-		return
-	}
-
-	*respRcd++
-
-	// TODO: Complete it
-
->>>>>>> cfdbbb33
+  
 }
 
 func (r *RaftNode) becomeCandidate() {
 	r.state = Candidate
 	r.currentTerm++
 	r.votedFor = r.id
-<<<<<<< HEAD
 	saveStateToDB()
-	log.Println("node %w transitioned to candidate state")
-=======
-	err := mongodb.Voted(r.id, r.votedFor, r.currentTerm)
-	if err != nil {
-		//TODO: Handle this error in Log
-	}
 	log.Println("node %w transitioned to candidate state", r.id)
->>>>>>> cfdbbb33
 }
 
 func (r *RaftNode) becomeFollower(leaderID string, term uint64) {
@@ -433,16 +424,8 @@
 	r.leaderId = leaderID
 	r.votedFor = ""
 	r.currentTerm = term
-<<<<<<< HEAD
 	saveStateToDB()
-	log.Println("node %w transitioned to follower state")
-=======
-	err := mongodb.Voted(r.id, r.votedFor, r.currentTerm)
-	if err != nil {
-		//TODO: Handle this error in Log
-	}
 	log.Println("node %w transitioned to follower state", r.id)
->>>>>>> cfdbbb33
 }
 
 func (r *RaftNode) becomeLeader() {
