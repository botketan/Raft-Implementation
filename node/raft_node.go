package node

import (
	"fmt"
	"log"
	"math/rand"
	mongodb "raft/mongoDb"
	pb "raft/protos"
	"sync"
	"time"
)

/*
*
To record the state of nodes participating in raft
*/
type State int

const (
	Follower State = iota
	Candidate
	Leader
	Dead // The node is shutdown
)

const (
	electionTimeout  = time.Duration(300 * time.Millisecond)
	heartbeatTimeout = time.Duration(50 * time.Millisecond)
)

func (s State) Stringify() string {
	switch s {
	case Follower:
		return "Follower"
	case Candidate:
		return "Candidate"
	case Leader:
		return "Leader"
	case Dead:
		return "Dead"
	default:
		panic("Invalid State")
	}
}

// Volatile State stored by leaders regarding other peers
type followerState struct {
	nextIndex  uint64
	matchIndex int64
}

// This interface is to be implemented by `RaftNode`
type RaftInterface interface {
	// Restore the state incase of waking up from failure
	restoreStates() error
}

type Configuration struct {
	// Node ID -> address map
	members map[string]string
}

type RaftNode struct {
	// For concurrency
	mu sync.Mutex
	wg sync.WaitGroup

	// Condition variables
	applyCond    *sync.Cond
	commitCond   *sync.Cond
	electionCond *sync.Cond

	// Persistent states to be stored
	id          string
	currentTerm uint64 // Default value is 0
	address     string
	votedFor    string // Default value is ""
	config      *Configuration

	// Volatile states
	commitIndex   int64
	lastApplied   int64
	leaderId      string
	state         State
	lastContact   time.Time                 // To store the last time some leader has contacted - used for handling timeouts
	followersList map[string]*followerState // To map id to other follower state

	node *Node
	// TODO: Log struct
	// log Log
}

func InitRaftNode(ID string, address string) (*RaftNode, error) {
	node, err := InitNode(address)
	if err != nil {
		return nil, err
	}

	raft := &RaftNode{
		id:            ID,
		node:          node,
		currentTerm:   0,
		state:         Follower,
		followersList: make(map[string]*followerState),
		commitIndex:   -1,
		votedFor:      "",
	}

	raft.applyCond = sync.NewCond(&raft.mu)
	raft.commitCond = sync.NewCond(&raft.mu)
	raft.electionCond = sync.NewCond(&raft.mu)

	err = raft.restoreStates()
	if err != nil {
		return nil, err
	}

	return raft, nil
}

func (r *RaftNode) restoreStates() error {
	return fmt.Errorf("not yet implemented!!")
}

// Gets a random timeout between [min, max]
func RandomTimeout(min time.Duration, max time.Duration) time.Duration {
	n := rand.Int63n(max.Milliseconds()-min.Milliseconds()) + min.Milliseconds()
	return time.Duration(n)
}

// This handles the electionTimeout
func (r *RaftNode) electionClock() {
	defer r.wg.Done()

	for {
		// timeout is random time between the given ranges
		timeout := RandomTimeout(electionTimeout, 2*electionTimeout)
		time.Sleep(timeout * time.Millisecond)

		r.mu.Lock()
		if r.state == Dead {
			r.mu.Unlock()
			return
		}
		r.mu.Unlock()

		r.electionCond.Broadcast()
	}
}

// electionLoop is a long running loop that will attempt to start an
// election when electionCond is broadcasted
func (r *RaftNode) electionLoop() {
	r.mu.Lock()
	defer r.mu.Unlock()
	defer r.wg.Done()

	for r.state != Dead {
		// This will temporarily release the mutex and when it wakes up, locks the mutex again
		r.electionCond.Wait()
		r.startElection()
	}
}

// Starts the election , this should be called under thread safe conditions
// Currently it is called after waiting on a condition, so its thread safe!
func (r *RaftNode) startElection() {
	if r.state == Leader || r.state == Dead || time.Since(r.lastContact) < electionTimeout {
		log.Println("election timed out but not started")
		return
	}

	if r.state == Follower || r.state == Candidate {
		r.becomeCandidate()
	}

	votesReceived := 1
	for id, addr := range r.config.members {
		if id != r.id {
			go r.sendRequestVote(id, addr, &votesReceived)
		}
	}

}

// Send the Request Vote RPC to an node (id, address) and process it
func (r *RaftNode) sendRequestVote(id string, addr string, votesRcd *int) {
	r.mu.Lock()
	defer r.mu.Unlock()

	req := &pb.RequestVoteRequest{
		CandidateId: r.id,
		Term:        int64(r.currentTerm),
		// TODO Update these from the log once log is made
		LastLogIndex: rand.Int63n(5) + 1,
		LastLogTerm:  rand.Int63n(6) + 1,
	}

	r.mu.Unlock()
	resp, err := r.node.SendRequestVoteRPC(addr, req)
	r.mu.Lock()

	// Send only when you are a candidate and alive
	if err != nil || r.state == Dead || r.state != Candidate {
		return
	}

	// Handle the case when the node has already started election in some other thread
	if r.currentTerm > uint64(req.GetTerm()) {
		return
	}

	if resp.GetVoteGranted() {
		*votesRcd++
	}

	// The peer has a higher term - switch to follower
	if resp.GetTerm() > req.GetTerm() {
		r.becomeFollower(id, uint64(resp.GetTerm()))
		return
	}

	if r.state == Candidate && r.hasMajority(*votesRcd) {
		r.becomeLeader()
	}
}

// Send append entries to a node (id, address) and process it
func (r *RaftNode) sendAppendEntries(id string, addr string, respRcd *int) {
	r.mu.Lock()
	defer r.mu.Unlock()

	// Dont send if r is not the leader
	if r.state != Leader {
		return
	}

	peer := r.followersList[id]
	nextIndex := peer.nextIndex
	prevLogIndex := nextIndex - 1
	prevLogTerm := -1
	if prevLogIndex >= 0 {
		// TODO Update based on last term in that index
		prevLogTerm = 1
	}
	// TODO update with log[nextIndex:]
	// logEntriesToSend := []int{}

	req := &pb.AppendEntriesRequest{
		LeaderId:     r.id,
		Term:         int64(r.currentTerm),
		PrevLogIndex: int64(prevLogIndex),
		PrevLogTerm:  int64(prevLogTerm),
		// TODO: Uncomment after logEntriesToSend is properly defined
		//Entries: logEntriesToSend,
	}

	r.mu.Unlock()
	resp, err := r.node.SendAppendEntriesRPC(addr, req)
	r.mu.Lock()

	if r.state != Leader || err != nil {
		return
	}

	// Become a follower if the reply term is greater
	if resp.GetTerm() > int64(r.currentTerm) {
		r.becomeFollower(id, uint64(resp.GetTerm()))
		return
	}

	*respRcd++

}

func (r *RaftNode) becomeCandidate() {
	r.state = Candidate
	r.currentTerm++
	r.votedFor = r.id
	// TODO Write the currentTerm and votedFor in the mongodb, maybe create a function for it
<<<<<<< HEAD
	log.Println("node %w transitioned to candidate state", r.id)
=======
	err := mongodb.Voted(r.id, r.votedFor, r.currentTerm)
	if err != nil {
		//TODO: Handle this error in Log
	}
	log.Println("node %w transitioned to candidate state")
>>>>>>> 84361476
}

func (r *RaftNode) becomeFollower(leaderID string, term uint64) {
	r.state = Follower
	r.leaderId = leaderID
	r.votedFor = ""
	r.currentTerm = term
	// TODO Write the currentTerm and votedFor in the mongodb, maybe create a function for it
<<<<<<< HEAD
	log.Println("node %w transitioned to follower state", r.id)
=======
	err := mongodb.Voted(r.id, r.votedFor, r.currentTerm)
	if err != nil {
		//TODO: Handle this error in Log
	}
	log.Println("node %w transitioned to follower state")
>>>>>>> 84361476
}

func (r *RaftNode) becomeLeader() {
	r.state = Leader
	r.leaderId = r.id
	for _, follower := range r.followersList {
		// TODO update to length of the log after log is made
		follower.nextIndex = 0
		follower.matchIndex = -1
	}

	responsesRcd := 1
	for id, addr := range r.config.members {
		if id != r.id {
			go r.sendAppendEntries(id, addr, &responsesRcd)
		}
	}
	log.Println("node %w transitioned to leader state", r.id)
}

// returns true if majority has been reached for the input number of votes
// should be called inside a thread safe func
func (r *RaftNode) hasMajority(count int) bool {
	return count > len(r.config.members)
}

// To be done after calling InitServer
func (r *RaftNode) start() error {
	r.mu.Lock()
	defer r.mu.Unlock()

	if err := r.restoreStates(); err != nil {
		return err
	}

	//TODO Register the RPCs

	// Initalise the followers list
	for id := range r.config.members {
		r.followersList[id] = new(followerState)
	}
	r.state = Follower
	r.lastContact = time.Now()

	// TODO add the remaining loops
	r.wg.Add(2)
	go r.electionClock()
	go r.electionLoop()

	if err := r.node.Start(); err != nil {
		return err
	}
	log.Println("Server with ID: %w is started", r.id)

	return nil
}<|MERGE_RESOLUTION|>--- conflicted
+++ resolved
@@ -278,15 +278,11 @@
 	r.currentTerm++
 	r.votedFor = r.id
 	// TODO Write the currentTerm and votedFor in the mongodb, maybe create a function for it
-<<<<<<< HEAD
-	log.Println("node %w transitioned to candidate state", r.id)
-=======
 	err := mongodb.Voted(r.id, r.votedFor, r.currentTerm)
 	if err != nil {
 		//TODO: Handle this error in Log
 	}
 	log.Println("node %w transitioned to candidate state")
->>>>>>> 84361476
 }
 
 func (r *RaftNode) becomeFollower(leaderID string, term uint64) {
@@ -295,19 +291,14 @@
 	r.votedFor = ""
 	r.currentTerm = term
 	// TODO Write the currentTerm and votedFor in the mongodb, maybe create a function for it
-<<<<<<< HEAD
-	log.Println("node %w transitioned to follower state", r.id)
-=======
 	err := mongodb.Voted(r.id, r.votedFor, r.currentTerm)
 	if err != nil {
 		//TODO: Handle this error in Log
 	}
 	log.Println("node %w transitioned to follower state")
->>>>>>> 84361476
 }
 
 func (r *RaftNode) becomeLeader() {
-	r.state = Leader
 	r.leaderId = r.id
 	for _, follower := range r.followersList {
 		// TODO update to length of the log after log is made
