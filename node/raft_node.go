package node

import (
	"fmt"
	"math/rand"
	fsm "raft/fsm"
	mongodb "raft/mongoDb"
	pb "raft/protos"
	"sync"
	"time"

	"go.mongodb.org/mongo-driver/mongo"
	"google.golang.org/protobuf/proto"
)

/*
*
To record the state of nodes participating in raft
*/
type State int

const (
	Follower State = iota
	PreCandidate
	Candidate
	Leader
	Client
	Dead // The node is shutdown
)

const (
	electionTimeout  = time.Duration(300 * time.Millisecond)
<<<<<<< HEAD
	heartbeatTimeout = time.Duration(50 * time.Millisecond)
=======
	heartbeatTimeout = time.Duration(300 * time.Millisecond)
>>>>>>> 090d446b
)

func (s State) String() string {
	switch s {
	case Follower:
		return "Follower"
	case PreCandidate:
		return "PreCandidate"
	case Candidate:
		return "Candidate"
	case Leader:
		return "Leader"
	case Client:
		return "Client"
	case Dead:
		return "Dead"
	default:
		panic("Invalid State")
	}
}

// Volatile State stored by leaders regarding other peers
type followerState struct {
	nextIndex  int64
	matchIndex int64
}

// This interface is to be implemented by `RaftNode`
type RaftInterface interface {
	// Restore the state incase of waking up from failure
	restoreStates() error
}

type LogEntryType int32

const (
	NORMAL_OP LogEntryType = 0
	CONFIG_OP LogEntryType = 1
)

func (s LogEntryType) String() string {
	switch s {
	case NORMAL_OP:
		return "NORMAL_OP"
	case CONFIG_OP:
		return "CONFIG_OP"
	default:
		panic("Invalid Operation")
	}
}

type LogEntry struct {
	Index     int64
	Term      int64
	Data      []byte
	seqNo     int64
	clientID  string
	entryType LogEntryType
}

func (e LogEntry) String() string {
	switch e.entryType {
	case CONFIG_OP:
		data, _ := decodeConfiguration(e.Data)
		return fmt.Sprintf("Index: %d, Term: %d, Data: %v, SeqNo: %d, clientID: %s, operationType: %s", e.Index, e.Term, data, e.seqNo, e.clientID, e.entryType)
	default:
		return fmt.Sprintf("Index: %d, Term: %d, Data: %s, SeqNo: %d, clientID: %s, operationType: %s", e.Index, e.Term, string(e.Data), e.seqNo, e.clientID, e.entryType)
	}
}

type Log struct {
	entries []LogEntry
}

func (l Log) String() string {
	var result string
	for _, entry := range l.entries {
		result += entry.String() + "\n"
	}
	return result
}

type RaftNode struct {
	// For concurrency
	mu sync.Mutex
	wg sync.WaitGroup

	// Condition variables
	applyCond     *sync.Cond
	commitCond    *sync.Cond
	electionCond  *sync.Cond
	heartbeatCond *sync.Cond

	// Persistent states to be stored
	id          string
	currentTerm int64 // Default value is 0
	address     string
	votedFor    string // Default value is ""

	// Volatile states
	commitIndex      int64
	lastApplied      int64
	leaderId         string
	config           *pb.Configuration
	commitedConfig   *pb.Configuration
	state            State
	lastContact      time.Time                 // To store the last time some leader has contacted - used for handling timeouts
	followersList    map[string]*followerState // To map id to other follower state
	operationManager *operationManager         // Operation Manager to handle operations
	configManager    *configManager            // Configuration Manager to handle configuration changes
	fsm              fsm.FSM                   // State Machine to apply operations

	node *Node
	log  *Log

	//MongoDB Connection
	mongoClient *mongo.Client

	// logger
	logger Logger
}

func InitRaftNode(ID string, address string, config *pb.Configuration, fsm fsm.FSM) (*RaftNode, error) {
	node, err := InitNode(address)
	if err != nil {
		return nil, err
	}

	// Initialize the RaftNode with default values
	raft := &RaftNode{
		id:               ID,
		node:             node,
		currentTerm:      0,
		state:            Follower,
		followersList:    make(map[string]*followerState),
		commitIndex:      -1,
		lastApplied:      -1,
		config:           config,
		commitedConfig:   config,
		votedFor:         "",
		log:              &Log{}, // Initialize log to prevent nil pointer dereference
		operationManager: newOperationManager(),
		configManager:    newConfigManager(),
		fsm:              fsm, // FSM to get the logs
	}

	raft.applyCond = sync.NewCond(&raft.mu)
	raft.commitCond = sync.NewCond(&raft.mu)
	raft.electionCond = sync.NewCond(&raft.mu)
	raft.heartbeatCond = sync.NewCond(&raft.mu)

	//MongoDb Connection
	raft.mongoClient, err = mongodb.Connect()

	if err != nil {
		return nil, err
	}

	// Initialise logger
	raft.logger, err = NewLogger(raft.id, &raft.state)
	if err != nil {
		return nil, err
	}

	raft.restoreStates()
	return raft, nil
}

func (r *RaftNode) restoreStates() error {

	client, err := mongodb.Connect()
	if err != nil {
		return err
	}
	r.mongoClient = client
	NodeLog, err := mongodb.GetNodeLog(*r.mongoClient, r.id)
	if err != nil {
		return err
	}
	r.currentTerm = NodeLog.CurrentTerm
	r.address = NodeLog.Address
	r.votedFor = NodeLog.VotedFor

	r.log.entries = []LogEntry{}
	for _, entry := range NodeLog.LogEntries {
		r.log.entries = append(r.log.entries, LogEntry{
			Index:     entry.Index,
			Term:      entry.Term,
			Data:      entry.Data,
			seqNo:     int64(entry.SeqNo),
			clientID:  entry.ClientID,
			entryType: LogEntryType(entry.EntryType),
		})
	}

	// A second config entry is processed only after first one gets committed, so
	// if there is only one config entry in log, it maynot have been committed
	// If there were 2 or more config entries, last one is current config and penultimate one is committed config
	var penultimateConfig = &pb.Configuration{}
	var lastConfig = &pb.Configuration{}
	for _, entry := range r.log.entries {
		if entry.entryType == CONFIG_OP {
			// Deep copy the lastConfig into penultimateConfig
			penultimateConfig = proto.Clone(lastConfig).(*pb.Configuration)

			err := proto.Unmarshal(entry.Data, lastConfig)
			if err != nil {
				r.logger.Log("Error while un-marshalling: %v", err.Error())
				continue
			}
		}
	}

	if !proto.Equal(lastConfig, &pb.Configuration{}) {
		r.logger.Log("Last configuration restored from log: %v", lastConfig)
		r.config = lastConfig
	}

	if !proto.Equal(penultimateConfig, &pb.Configuration{}) {
		r.logger.Log("Last committed configuration restored from log: %v", penultimateConfig)
		r.commitedConfig = penultimateConfig
	}

	r.logger.Log("state restored, currentTerm = %d, votedFor = %s, log = %v", r.currentTerm, r.votedFor, r.log.entries)
	return nil
}

// Gets a random timeout between [min, max]
func RandomTimeout(min time.Duration, max time.Duration) time.Duration {
	n := rand.Int63n(max.Milliseconds()-min.Milliseconds()) + min.Milliseconds()
	return time.Duration(n)
}

// This handles the electionTimeout
func (r *RaftNode) electionClock() {
	defer r.wg.Done()

	for {
		// timeout is random time between the given ranges
		timeout := RandomTimeout(electionTimeout, 2*electionTimeout)
		time.Sleep(timeout * time.Millisecond)

		r.mu.Lock()
		if r.state == Dead {
			r.mu.Unlock()
			return
		}
		r.mu.Unlock()

		r.electionCond.Broadcast()
	}
}

// electionLoop is a long running loop that will attempt to start an
// election when electionCond is broadcasted
func (r *RaftNode) electionLoop() {
	r.mu.Lock()
	defer r.mu.Unlock()
	defer r.wg.Done()

	for r.state != Dead {
		// This will temporarily release the mutex and when it wakes up, locks the mutex again
		r.electionCond.Wait()
		r.startElection()
	}
}

// Sends Append Entries RPC to the followers when node is a leader
func (r *RaftNode) heartbeatLoop() {
	defer r.wg.Done()

	for {
		time.Sleep(heartbeatTimeout)
		r.mu.Lock()
		if r.state != Leader {
			r.mu.Unlock()
			continue
		}
		if r.state == Leader {
			r.logger.Log("heartbeat Timeout, sending AE")
			responsesRcd := 0
			for id, addr := range r.config.Members {
				if id != r.id {
					go r.sendAppendEntries(id, addr, &responsesRcd)
				}
			}
			r.mu.Unlock()
		}
	}
}

// Commit Loop to commit new entries
func (r *RaftNode) commitLoop() {
	r.mu.Lock()
	defer r.mu.Unlock()
	defer r.wg.Done()

	for r.state != Dead {
		r.commitCond.Wait()
		r.commitEntries()
	}
}

// Commit Function to commit the log entries
func (r *RaftNode) commitEntries() {
	//Followers Can Skip
	if r.state != Leader {
		return
	}

	//Assuming No commit has happened
	anyCommit := false

	for i := r.commitIndex + 1; i < int64(len(r.log.entries)); i++ {

		// Dont commit if the term is not the current term
		if r.log.entries[i].Term != r.currentTerm {
			continue
		}

		count := 1
		for id, follower := range r.followersList {
			//Skip the leader
			if id == r.id {
				continue
			}
			if follower.matchIndex >= i {
				count++
			}
		}

		//If majority has been reached, commit the entry
		if r.hasMajority(count) {
			r.commitIndex = i
			if r.log.entries[i].entryType == CONFIG_OP {
				configuration, err := decodeConfiguration(r.log.entries[i].Data)
				if err != nil {
					r.logger.Log("Error while decoding configuration: %v", err.Error())
					continue
				}
				// If the configuration is already committed, skip
				if r.commitedConfig != nil && configuration.Index <= r.commitedConfig.LogIndex {
					continue
				}
				r.commitedConfig = configuration.ToProto()
			}
			r.logger.Log("CommitIndex updated to %d", i)
			anyCommit = true
		}
	}

	if anyCommit {
		r.logger.Log("CommitIndex was advanced, wakening up the apply loop")

		r.applyCond.Broadcast()
		for id, addr := range r.config.Members {
			var temp int
			if id != r.id {
				go r.sendAppendEntries(id, addr, &temp)
			}
		}
	}
}

func (r *RaftNode) applyLoop() {
	r.mu.Lock()
	defer r.mu.Unlock()
	defer r.wg.Done()

	for r.state != Dead {
		r.applyCond.Wait()
		r.logger.Log("Apply Loop Wake Up")
		r.applyEntries()
	}
}

func (r *RaftNode) applyEntries() {
	for r.lastApplied < r.commitIndex {
		r.lastApplied++
		entry := r.log.entries[r.lastApplied]
		r.logger.Log("Applying entry: %s", entry)

		switch entry.entryType {
		case CONFIG_OP:
			responseCh := r.configManager.pendingReplicated[entry.Index]
			delete(r.configManager.pendingReplicated, entry.Index)
			respond(responseCh, protoToConfiguration(r.config), nil)
			r.logger.Log("Applied config entry: %s", entry)
		case NORMAL_OP:
			responseCh := r.operationManager.pendingReplicated[entry.Index]
			delete(r.operationManager.pendingReplicated, entry.Index)
			operation := Operation{
				LogIndex: entry.Index,
				LogTerm:  entry.Term,
				Bytes:    entry.Data,
			}

			clientReq := &fsm.ClientOperationRequest{
				Operation: operation.Bytes,
				SeqNo:     entry.seqNo,
			}
			response := OperationResponse{
				Operation:           operation,
				ApplicationResponse: r.fsm.Apply(clientReq),
			}
			r.logger.Log("Reached here :%s", response)
			select {
			case responseCh <- &result[OperationResponse]{success: response, err: nil}:
			default:
			}
			r.logger.Log("Applied entry: %s", entry)
		}
	}
}

// appendConfiguration sets the log index associated with the
// configuration and appends it to the log. to be used inside a threadsafe function
func (r *RaftNode) appendConfiguration(configuration *Configuration) {
	configuration.Index = r.log.entries[len(r.log.entries)-1].Index + 1
	data, err := encodeConfiguration(configuration)
	if err != nil {
		r.logger.Log("failed to encode configuration: error = %v", err)
	}

	entry := LogEntry{Index: r.log.entries[len(r.log.entries)-1].Index + 1, Term: r.currentTerm, Data: data, seqNo: 0, clientID: "", entryType: CONFIG_OP}

	r.log.entries = append(r.log.entries, entry)

	error := mongodb.AddLog(*r.mongoClient, r.id, entry.Term, entry.Index, entry.Data, entry.seqNo, entry.clientID, mongodb.LogEntryType(entry.entryType))
	if error != nil {
		r.logger.Log("failed to add configuration to log: error = %v", error)
	}
}

// nextConfiguration transitions this node from its current configuration to
// to the provided configuration.
func (r *RaftNode) nextConfiguration(next *Configuration) {
	defer func() {
		r.config = next.ToProto()
	}()

<<<<<<< HEAD
	r.logger.Log("transitioning to new configuration: configuration = %s", next.String())
=======
	fmt.Println(next.Members)
>>>>>>> 090d446b

	// Step down if this node is being removed and it is the leader.
	if _, ok := next.Members[r.id]; !ok {
		if r.state == Leader {
			r.stepdown()
		}
	}

	// Delete removed nodes from followers.
	for id := range r.config.Members {
		if _, ok := next.Members[id]; !ok {
			delete(r.followersList, id)
		}
	}

	// Create entry for added nodes.
	for id := range next.Members {
		if _, ok := r.config.Members[id]; !ok {
			r.followersList[id] = &followerState{nextIndex: 0, matchIndex: -1}
		}
	}
}

// stepDown transitions a node from the leader state to the follower state when it
// has been removed from the cluster. Unlike becomeFollower, stepDown does not persist
// the current term and vote.
func (r *RaftNode) stepdown() {
	r.state = Follower

	// Cancel any pending operations.
	r.operationManager.notifyLostLeaderShip()
	r.operationManager = newOperationManager()

	r.logger.Log("stepped down to the follower state")
}

// Add server RPC handler
func (r *RaftNode) AddServerHandler(req *pb.AddServerRequest, resp *pb.AddServerResponse) error {
	r.logger.Log("Received Add Server Request: %v", req.String())

	r.mu.Lock()
	currState := r.state
	r.mu.Unlock()

	// Only the leader can make membership changes.
	if currState != Leader {
		resp.Status = "NOT_LEADER"
		resp.LeaderHint = r.leaderId
		return nil
	}

	future := r.AddServer(req.GetNodeId(), req.GetAddress(), 500*time.Millisecond)
	configuration := future.Await()

	if configuration.Error() != nil {
		resp.Status = configuration.Error().Error()
		resp.LeaderHint = r.leaderId
		return nil
	}

	resp.Status = "OK"
	resp.LeaderHint = r.leaderId
	return nil
}

// Remove server RPC handler
func (r *RaftNode) RemoveServerHandler(req *pb.RemoveServerRequest, resp *pb.RemoveServerResponse) error {
	return fmt.Errorf("not implemented")
}

// Add a new server to the configuration
func (r *RaftNode) AddServer(
	id string,
	address string,
	timeout time.Duration,
) Future[Configuration] {
	r.mu.Lock()
	defer r.mu.Unlock()

	configurationFuture := newFuture[Configuration](timeout)
	config := protoToConfiguration(r.config)

	// If its not a leader, return closed response.
	if r.state != Leader {
		respond(configurationFuture.responseCh, Configuration{}, fmt.Errorf("node not a leader"))
		r.logger.Log("Rejecting AddServer RPC : node not a leader")
		return configurationFuture
	}

	// Membership changes may not be submitted until a log entry for this term is committed.
	if !r.committedThisTerm() {
		respond(configurationFuture.responseCh, Configuration{}, fmt.Errorf("no committed log entry for this term"))
		r.logger.Log("Rejecting AddServer RPC : no committed log Entry of term %v", r.currentTerm)
		return configurationFuture
	}

	// The membership change is still pending - wait until it completes.
	if r.pendingConfigurationChange() {
		respond(configurationFuture.responseCh, Configuration{}, fmt.Errorf("pending configuration change"))
		r.logger.Log("Rejecting AddServer RPC : pending config change committedConf: %v, config: %v", r.commitedConfig.String(), r.config.String())
		fmt.Printf("\nCommitedConfig: %v, config: %v\n", r.commitedConfig, r.config)
		return configurationFuture
	}

	// The provided node is already a part of the cluster.
	if r.isMember(id) {
		respond(configurationFuture.responseCh, config, nil)
		r.logger.Log("AddServer RPC: Node already a part of config")
		return configurationFuture
	}

	// Create the configuration that includes the new node.
	newConfiguration := config.Clone()
	newConfiguration.Members[id] = address

	// Add the configuration to the log.
	r.appendConfiguration(&newConfiguration)

	r.config = newConfiguration.ToProto()
	r.followersList[id] = &followerState{nextIndex: 0, matchIndex: -1}

	r.configManager.pendingReplicated[newConfiguration.Index] = configurationFuture.responseCh

	// Send AppendEntries RPCs to all nodes to replicate the configuration change.
	responsesRcd := 1
	for id, addr := range r.config.Members {
		if id != r.id {
			go r.sendAppendEntries(id, addr, &responsesRcd)
		}
	}

	r.logger.Log(
		"request to add node submitted: id = %s, address = %s, logIndex = %d",
		id,
		address,
		newConfiguration.Index,
	)

	return configurationFuture
}

// Submit operation RPC handler
func (r *RaftNode) SubmitOperationHandler(req *pb.SubmitOperationRequest, resp *pb.SubmitOperationResponse) error {

	r.logger.Log("Received Submit Operation from Client : %v", req.String())

	r.mu.Lock()
	currState := r.state
	r.mu.Unlock()

	if currState != Leader {
		resp.Success = false
		if r.leaderId != "" {
			resp.Message = "REDIRECT " + r.leaderId
		} else {
			resp.Message = "Not a Leader, and Leader Unknown"
		}
		return nil
	}

	clientReq := &fsm.ClientOperationRequest{
		Operation: req.Operation,
		SeqNo:     req.SeqNo,
		ClientID:  req.ClientId,
	}

	operationFuture := r.SubmitOperation(clientReq, 500*time.Millisecond)
	// Wait for the operation to be replicated
	operationResult := operationFuture.Await()
	if operationResult.Error() != nil {
		resp.Success = false
		resp.Message = operationResult.Error().Error()
		return nil
	}

	resp.Success = true
	resp.Message = operationResult.Success().String()

	return nil
}

func (r *RaftNode) SubmitOperation(clientReq *fsm.ClientOperationRequest, timeout time.Duration) Future[OperationResponse] {
	r.mu.Lock()
	defer r.mu.Unlock()

	operationFuture := newFuture[OperationResponse](timeout)
	operationBytes := clientReq.Operation

	r.logger.Log("operation submitted: %s, seqNo: %s", string(operationBytes), clientReq.SeqNo)

	if r.state != Leader {
		operationFuture.responseCh <- &result[OperationResponse]{err: fmt.Errorf("not a leader")}
		return operationFuture
	}

	entry := LogEntry{
		Index:     int64(len(r.log.entries)),
		Term:      r.currentTerm,
		Data:      operationBytes,
		seqNo:     clientReq.SeqNo,
		clientID:  clientReq.ClientID,
		entryType: NORMAL_OP,
	}

	r.log.entries = append(r.log.entries, entry)

	mongodb.AddLog(*r.mongoClient, r.id, entry.Term, entry.Index, entry.Data, entry.seqNo, entry.clientID, mongodb.LogEntryType(entry.entryType))

	r.operationManager.pendingReplicated[entry.Index] = operationFuture.responseCh

	numResponses := 1
	for id, address := range r.config.Members {
		if id != r.id {
			go r.sendAppendEntries(id, address, &numResponses)
		}
	}

	r.logger.Log(
		"operation submitted at logIndex = %d, logTerm = %d, seqNo = %d",
		entry.Index,
		entry.Term,
		entry.seqNo,
	)

	return operationFuture
}

// Starts the election , this should be called under thread safe conditions
// Currently it is called after waiting on a condition, so its thread safe!
func (r *RaftNode) startElection() {
	if r.state == Leader || r.state == Dead || time.Since(r.lastContact) < electionTimeout {
		return
	}

	if r.state == Follower {
		r.logger.Log("election timeout")
		r.becomePreCandidate()
	}

	if r.state == Candidate {
		r.logger.Log("election timeout, starting new election")
		r.becomeCandidate()
	}

	prevote := false
	if r.state == PreCandidate {
		prevote = true
	}
	votesReceived := 1
	for id, addr := range r.config.Members {
		if id != r.id {
			go r.sendRequestVote(id, addr, &votesReceived, prevote)
		}
	}

}

// Send the Request Vote RPC to an node (id, address) and process it
func (r *RaftNode) sendRequestVote(id string, addr string, votesRcd *int, prevote bool) {
	r.mu.Lock()
	defer r.mu.Unlock()

	// Fetch last log entry details
	lastLogIndex := int64(-1)
	lastLogTerm := int64(0)
	if len(r.log.entries) > 0 {
		lastLogIndex = r.log.entries[len(r.log.entries)-1].Index
		lastLogTerm = r.log.entries[len(r.log.entries)-1].Term
	}

	req := &pb.RequestVoteRequest{
		CandidateId:  r.id,
		Term:         int64(r.currentTerm),
		LastLogIndex: lastLogIndex,
		LastLogTerm:  lastLogTerm,
		Prevote:      prevote,
	}

	//Using Expected Term in voting if prevote
	if prevote {
		req.Term++
	}

	r.logger.Log("sent RequestVote RPC to Node %s with Term: %d, LastLogIndex: %d, LastLogterm: %d", id, req.GetTerm(), req.GetLastLogIndex(), req.GetLastLogTerm())
	r.mu.Unlock()
	resp, err := r.node.SendRequestVoteRPC(addr, req)
	r.mu.Lock()
	r.logger.Log("received RequestVote Response from Node %s with Term: %d, VoteGranted: %v", id, resp.GetTerm(), resp.GetVoteGranted())
	// Send only when you are alive
	if err != nil || r.state == Dead {
		return
	}

	// Handle the case when the node has already started election in some other thread
	if r.currentTerm > int64(req.GetTerm()) {
		return
	}

	if resp.GetVoteGranted() {
		*votesRcd++
	}

	// The peer has a higher term - switch to follower
	if resp.GetTerm() > req.GetTerm() {
		r.becomeFollower(id, int64(resp.GetTerm()))
		return
	}

	r.logger.Log("received Votes: %d", *votesRcd)
	if r.hasMajority(*votesRcd) && r.state == PreCandidate {
		// Signal to the election loop to start an election so that the real election
		// does not have to wait until the election ticker goes off again.
		r.logger.Log("Recieved Majority Votes in PreVote, starting real election")
		r.state = Candidate
		r.electionCond.Broadcast()
	}

	if !prevote && r.state == Candidate && r.hasMajority(*votesRcd) {
		r.becomeLeader()
	}
}

// Handler to send RequestVoteResponse - to be registered
func (r *RaftNode) RequestVoteHandler(req *pb.RequestVoteRequest, resp *pb.RequestVoteResponse) error {
	r.mu.Lock()
	defer r.mu.Unlock()

	if r.state == Dead {
		return fmt.Errorf("node is in dead state, can't reply to RequestVote RPC")
	}

	r.logger.Log("Received RequestVote RPC from candiate: %s", req.GetCandidateId())

	resp.Term = int64(r.currentTerm)
	resp.VoteGranted = false

	// If some disruptive servers keep sending requests and we keep getting RPCs but election hasn't been timedout yet, ignore the RPCS
	if time.Since(r.lastContact) < electionTimeout {
		r.logger.Log("rejecting RequestVote RPC: node has a leader %s already known", r.leaderId)
		return nil
	}

	// Reject outdated terms
	if req.GetTerm() < int64(r.currentTerm) {
		r.logger.Log("rejecting RequestVote RPC: node's term is %d, req's term is %d", r.currentTerm, req.GetTerm())
		return nil
	}

	// become follower if my term is outdated
	if !req.GetPrevote() && req.GetTerm() > int64(r.currentTerm) {
		r.becomeFollower(req.GetCandidateId(), int64(req.GetTerm()))
		resp.Term = req.GetTerm()
	}

	// Reject if I have already voted to someone else
	if !req.GetPrevote() && r.votedFor != "" && r.votedFor != req.GetCandidateId() {
		r.logger.Log("rejecting RequestVote RPC: already voted for %s", r.votedFor)
		return nil
	}

	sz := len(r.log.entries)
	if sz > 0 {
		if r.log.entries[sz-1].Term > req.LastLogTerm || (r.log.entries[sz-1].Term == req.LastLogTerm && r.log.entries[sz-1].Index > req.LastLogIndex) {
			r.logger.Log("rejecting RequestVote RPC: current log : (Term = %d, Index = %d) is more updated than the candidate's log : (Term = %d, Index = %d)", r.log.entries[sz-1].Term, r.log.entries[sz-1].Index, req.GetLastLogTerm(), req.GetLastLogIndex())
			return nil

		}
	}

	// Grant vote
	resp.VoteGranted = true

	// Check if real election
	if !req.GetPrevote() {
		r.lastContact = time.Now()
		r.votedFor = req.GetCandidateId()
		r.saveStateToDB()
	}

	r.logger.Log(
		"requestVote RPC successful: votedFor = %s, CurrentTerm = %d",
		req.GetCandidateId(),
		r.currentTerm,
	)

	return nil
}

// Send append entries to a node (id, address) and process it
func (r *RaftNode) sendAppendEntries(id string, addr string, respRcd *int) {
	r.mu.Lock()
	defer r.mu.Unlock()

	// Dont send if r is not the leader
	if r.state != Leader {
		return
	}

	peer := r.followersList[id]
	nextIndex := peer.nextIndex
	prevLogIndex := nextIndex - 1
	var prevLogTerm int64 = 0
	if prevLogIndex >= 0 {
		prevLogTerm = r.log.entries[prevLogIndex].Term
	}
	entries := r.log.entries[nextIndex:]

	req := &pb.AppendEntriesRequest{
		LeaderId:     r.id,
		Term:         int64(r.currentTerm),
		LeaderCommit: r.commitIndex,
		PrevLogIndex: prevLogIndex,
		PrevLogTerm:  prevLogTerm,
		Entries:      convertToProtoEntries(entries),
	}
	r.logger.Log("sent AppendEntries RPC to Node %s with Term: %d, LeaderCommit: %d, PrevLogIndex: %d, PrevLogTerm: %d",
		id, req.Term, req.LeaderCommit, req.PrevLogIndex, req.PrevLogTerm)

	r.mu.Unlock()
	resp, err := r.node.SendAppendEntriesRPC(addr, req)
	r.mu.Lock()

	r.logger.Log("received AppendEntries Response from Node %s with Term: %d, ConflictIndex: %d, ConflictTerm: %d, Success: %v", id, resp.GetTerm(), resp.GetConflictIndex(), resp.GetConflictTerm(), resp.GetSuccess())

	if r.state != Leader || err != nil {
		return
	}

	// Become a follower if the reply term is greater
	if resp.GetTerm() > r.currentTerm {
		r.becomeFollower(id, resp.GetTerm())
		return
	}

	*respRcd++

	// At this point r.state is definitely a leader
	if resp.GetTerm() != req.GetTerm() {
		return
	}

	r.logger.Log("before updating, Node %s's nextIndex: %d, matchIndex: %d", id, peer.nextIndex, peer.matchIndex)

	// There is a conflict in log
	if !resp.GetSuccess() {
		if resp.GetConflictTerm() == 0 {
			// This means prevLogIndex is too high, so just update the nextIndex with ConflictIndex
			// and try again in next append entries loop!
			peer.nextIndex = resp.GetConflictIndex()
		} else {
			// This means we have to skip through all the term entries as in resp.ConflictTerm
			// Find the first Index of term after the Conflict Term and set it as new nextIndex
			var lastIndexOfConflictTerm int64 = -1
			for idx := len(r.log.entries) - 1; idx >= 0; idx-- {
				if r.log.entries[idx].Term == resp.GetConflictTerm() {
					lastIndexOfConflictTerm = int64(idx)
					break
				}
			}
			if lastIndexOfConflictTerm != -1 {
				// If there exists a term mentioned by conflict term in this log
				peer.nextIndex = lastIndexOfConflictTerm + 1
			} else {
				peer.nextIndex = min(peer.nextIndex-1, resp.GetConflictIndex())
			}
		}

		r.logger.Log("AE fail, Updated Node %s 's nextIndex: %d, matchIndex: %d", id, peer.nextIndex, peer.matchIndex)
		return
	}

	// If its successful response
	peer.nextIndex = nextIndex + int64(len(entries))
	peer.matchIndex = peer.nextIndex - 1

	r.logger.Log("AE success, Updated Node %s 's nextIndex: %d, matchIndex: %d", id, peer.nextIndex, peer.matchIndex)

	// Entries beyond the already committed entries are replicated, so there can be a possibility of commiting
	if peer.matchIndex > r.commitIndex {
		r.logger.Log("Waking up commitCond Loop, commitIndex: %d, curr MatchIndex: %d", r.commitIndex, peer.matchIndex)
		r.commitCond.Broadcast()
	}
}

// Appends new log entries to the log on receiving a request from the leader
func (r *RaftNode) AppendEntriesHandler(req *pb.AppendEntriesRequest, resp *pb.AppendEntriesResponse) error {
	r.mu.Lock()
	defer r.mu.Unlock()

	// If the leader's term is less than our current term, reject the request
	if req.Term < r.currentTerm {
		resp.Term = r.currentTerm
		resp.Success = false
		return nil
	}

	r.leaderId = req.GetLeaderId()

	// If the leader's term is greater, we step down as a follower
	if req.Term > r.currentTerm {
		r.becomeFollower(req.LeaderId, req.Term)
	}

	// Reset the timeout since we've received a valid append from the leader
	r.lastContact = time.Now()

	// If the node is still in candidate state, become a follower
	if req.GetTerm() == r.currentTerm && r.state == Candidate {
		r.becomeFollower(req.GetLeaderId(), req.GetTerm())
	}

	// Check if we have the previous log entry at PrevLogIndex and PrevLogTerm
	if req.PrevLogIndex >= 0 {
		if len(r.log.entries) == 0 || req.PrevLogIndex >= int64(len(r.log.entries)) || r.log.entries[req.PrevLogIndex].Term != req.PrevLogTerm {
			// Log inconsistency detected, reject the append
			resp.Term = r.currentTerm
			if req.PrevLogIndex >= int64(len(r.log.entries)) {
				resp.ConflictTerm = 0
				resp.ConflictIndex = int64(len(r.log.entries))
			} else {
				resp.ConflictTerm = r.log.entries[req.PrevLogIndex].Term
				// Find the first index of the conflicting term in the log
				firstInd := int64(-1)
				for i := req.PrevLogIndex; i >= 0; i-- {
					if r.log.entries[i].Term != resp.ConflictTerm {
						firstInd = i + 1
						break
					}
				}
				if firstInd == -1 {
					firstInd = 0
				}
				resp.ConflictIndex = firstInd
			}
			resp.Success = false
			return nil
		}
	}

	// If we have conflicting entries after PrevLogIndex, we delete those entries
	if len(r.log.entries) > 0 && req.PrevLogIndex < int64(len(r.log.entries))-1 {
		// Delete conflicting entries starting from PrevLogIndex + 1
		r.log.entries = r.log.entries[:req.PrevLogIndex+1]
		mongodb.TrimLog(*r.mongoClient, r.id, req.PrevLogIndex+1)
	}

	// Append new entries to the log if any (The requests are 0-based)
	for _, entry := range req.Entries {
		// If there is already an entry at this index, replace it (log overwrite protection)
		if entry.Index < int64(len(r.log.entries)) {
			r.log.entries[entry.Index] = LogEntry{
				Index:     entry.Index,
				Term:      entry.Term,
				Data:      entry.Data,
				seqNo:     entry.SeqNo,
				clientID:  entry.ClientID,
				entryType: LogEntryType(entry.EntryType),
			}
			mongodb.ChangeLog(*r.mongoClient, r.id, entry.Index, entry.Term, entry.Index, entry.Data, entry.SeqNo, entry.ClientID, mongodb.LogEntryType(entry.EntryType))

		} else {
			// Append new log entries
			r.log.entries = append(r.log.entries, LogEntry{
				Index:     entry.Index,
				Term:      entry.Term,
				Data:      entry.Data,
				seqNo:     entry.SeqNo,
				clientID:  entry.ClientID,
				entryType: LogEntryType(entry.EntryType),
			})

			mongodb.AddLog(*r.mongoClient, r.id, entry.Term, entry.Index, entry.Data, entry.SeqNo, entry.ClientID, mongodb.LogEntryType(entry.EntryType))
		}

		if LogEntryType(entry.EntryType) == CONFIG_OP {
			configuration, err := decodeConfiguration(entry.Data)
			if err != nil {
				r.logger.Log("Error while decoding configuration: %v", err.Error())
				continue
			}
			// If the configuration is already committed, skip
			if r.commitedConfig != nil && configuration.Index <= r.commitedConfig.LogIndex {
				continue
			}
			// Transition to new configuration
			r.nextConfiguration(&configuration)
		}
	}

	r.logger.Log("Log Entries:\n%s", r.log)

	// Update commit index if leaderCommit is greater than our commitIndex
	if req.LeaderCommit > r.commitIndex {
		r.commitIndex = min(req.LeaderCommit, int64(len(r.log.entries)))
		// Commit loop has been advanced, so try to apply the operations to state machines
		r.applyCond.Broadcast()
	}

	resp.Term = r.currentTerm
	resp.Success = true
	return nil
}

func (r *RaftNode) becomePreCandidate() {
	r.state = PreCandidate
	r.saveStateToDB()

	r.logger.Log("transitioned to pre-candidate state with currentTerm: %d", r.currentTerm)
}

func (r *RaftNode) becomeCandidate() {
	r.state = Candidate
	r.currentTerm++
	r.votedFor = r.id
	r.saveStateToDB()

	// Notify that leadership is lost to the client
	r.operationManager.notifyLostLeaderShip()
	r.operationManager = newOperationManager()

	r.logger.Log("transitioned to candidate state with currentTerm: %d", r.currentTerm)
}

func (r *RaftNode) becomeFollower(leaderID string, term int64) {
	r.state = Follower
	r.leaderId = leaderID
	r.votedFor = ""
	r.currentTerm = term
	r.saveStateToDB()

	// Notify that leadership is lost to the client
	r.operationManager.notifyLostLeaderShip()
	r.operationManager = newOperationManager()

	r.logger.Log("transitioned to follower state with currentTerm: %d", r.currentTerm)
}

func (r *RaftNode) becomeLeader() {
	r.state = Leader
	r.leaderId = r.id
	for _, follower := range r.followersList {
		follower.nextIndex = int64(len(r.log.entries)) // Log indexing
		follower.matchIndex = -1
	}

	responsesRcd := 1
	for id, addr := range r.config.Members {
		if id != r.id {
			go r.sendAppendEntries(id, addr, &responsesRcd)
		}
	}

	r.logger.Log("Node transitioned to leader state with currentTerm: %d", r.currentTerm)
}

// returns true if majority has been reached for the input number of votes
// should be called inside a thread safe func
func (r *RaftNode) hasMajority(count int) bool {
	return count > len(r.config.Members)/2
}

// To be done after calling InitServer
func (r *RaftNode) Start() error {
	r.mu.Lock()
	defer r.mu.Unlock()

	r.restoreStates()

	r.node.registerRequestVoteHandler(r.RequestVoteHandler)
	r.node.registerAppendEntriesHandler(r.AppendEntriesHandler)
	r.node.registerSubmitOperationHandler(r.SubmitOperationHandler)
	r.node.registerAddServerHandler(r.AddServerHandler)

	// Initalise the followers list
	for id := range r.config.Members {
		r.followersList[id] = new(followerState)
	}
	r.state = Follower
	r.lastContact = time.Now()

	r.wg.Add(5)
	go r.electionClock()
	go r.electionLoop()
	go r.heartbeatLoop()
	go r.commitLoop()
	go r.applyLoop()

	if err := r.node.Start(); err != nil {
		return err
	}
	r.logger.Log("Server is started")

	return nil
}

// saveStateToDB saves the current state of the node to the database
func (r *RaftNode) saveStateToDB() error {
	err := mongodb.Voted(*r.mongoClient, r.id, r.votedFor, r.currentTerm)
	if err != nil {
		return fmt.Errorf("error while saving state to database: %s", err)
	}
	return nil
}

// convertToProtoEntries converts log entries to protobuf format for AppendEntriesRequest
func convertToProtoEntries(entries []LogEntry) []*pb.LogEntry {
	var protoEntries []*pb.LogEntry
	for _, entry := range entries {
		protoEntries = append(protoEntries, &pb.LogEntry{
			Index:     entry.Index,
			Term:      entry.Term,
			Data:      entry.Data,
			SeqNo:     entry.seqNo,
			ClientID:  entry.clientID,
			EntryType: pb.LogEntry_LogEntryType(entry.entryType),
		})
	}
	return protoEntries
}

// min is a utility function to get the minimum of two int64 values
func min(a, b int64) int64 {
	if a < b {
		return a
	}
	return b
}

// Getter for currentTerm
func (r *RaftNode) GetCurrentTerm() int64 {
	return r.currentTerm
}

// Setter for currentTerm (useful for testing)
func (r *RaftNode) SetCurrentTerm(term int64) {
	r.currentTerm = term
}

// Getter for state
func (r *RaftNode) GetState() State {
	return r.state
}

// Setter for state (useful for testing)
func (r *RaftNode) SetState(state State) {
	r.state = state
}

// Getter for leaderId
func (r *RaftNode) GetLeaderId() string {
	return r.leaderId
}

// Setter for leaderId (useful for testing)
func (r *RaftNode) SetLeaderId(leaderId string) {
	r.leaderId = leaderId
}

// Getter for log
func (r *RaftNode) GetLog() *Log {
	return r.log
}

// Setter for log (useful for testing)
func (r *RaftNode) SetLog(log *Log) {
	r.log = log
}

// Getter for commitIndex
func (r *RaftNode) GetCommitIndex() int64 {
	return r.commitIndex
}

// Setter for commitIndex (useful for testing)
func (r *RaftNode) SetCommitIndex(commitIndex int64) {
	r.commitIndex = commitIndex
}

// Getter for entries in Log
func (l *Log) GetEntries() []LogEntry {
	return l.entries
}

// Setter for entries in Log (useful for testing)
func (l *Log) SetEntries(entries []LogEntry) {
	l.entries = entries
}

// committedThisTerm returns true if a log entry from the current term
// has been committed and false otherwise.
func (r *RaftNode) committedThisTerm() bool {
	// Find the index of the first log entry from the current term
	firstIndex := int64(-1)
	for i := len(r.log.entries) - 1; i >= 0; i-- {
		if r.log.entries[i].Term == r.currentTerm {
			firstIndex = int64(i)
		}
	}

	// If no log entry from the current term exists, return false
	if firstIndex == -1 {
		return false
	}

	// Check if the first log entry from the current term has been committed
	return r.commitIndex >= firstIndex
}

// pendingConfigurationChange returns true if the current configuration
// has not been committed and false otherwise.
func (r *RaftNode) pendingConfigurationChange() bool {
	return r.commitedConfig == nil || r.commitedConfig.LogIndex != r.config.LogIndex
}

// isMember returns true if the node with the provided ID
// is a member of the cluster and false otherwise.
func (r *RaftNode) isMember(id string) bool {
	_, ok := r.config.Members[id]
	return ok
}<|MERGE_RESOLUTION|>--- conflicted
+++ resolved
@@ -30,11 +30,7 @@
 
 const (
 	electionTimeout  = time.Duration(300 * time.Millisecond)
-<<<<<<< HEAD
 	heartbeatTimeout = time.Duration(50 * time.Millisecond)
-=======
-	heartbeatTimeout = time.Duration(300 * time.Millisecond)
->>>>>>> 090d446b
 )
 
 func (s State) String() string {
@@ -476,11 +472,7 @@
 		r.config = next.ToProto()
 	}()
 
-<<<<<<< HEAD
 	r.logger.Log("transitioning to new configuration: configuration = %s", next.String())
-=======
-	fmt.Println(next.Members)
->>>>>>> 090d446b
 
 	// Step down if this node is being removed and it is the leader.
 	if _, ok := next.Members[r.id]; !ok {
